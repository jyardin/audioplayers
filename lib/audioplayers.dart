import 'dart:async';

import 'package:flutter/foundation.dart';
import 'package:flutter/services.dart';
import 'package:uuid/uuid.dart';

typedef void TimeChangeHandler(Duration duration);
typedef void ErrorHandler(String message);
typedef void AudioPlayerStateChangeHandler(AudioPlayerState state);

/// This enum contains the options that can happen after the playback finishes or the [stop] method is called.
///
/// Pass it as a parameter to [setReleaseMode] method.
enum ReleaseMode {
  /// This will release all resources when finished or stopped, just like if [release] was called.
  ///
  /// On Android, the MediaPlayer is quite resource-intensive, and this will let it go. Data will be buffered again when needed (if it's a remote file, it will be downloaded again).
  /// On iOS, works just like STOP.
  /// This is the default option.
  RELEASE,

  /// This not only keeps the data buffered, but keeps playing on loop after completion.
  ///
  /// When [stop] is called, it will not start again (obviously), but won't release either.
  LOOP,

  /// This will just stop the playback but keep all resources intact.
  ///
  /// Use it if you intend on playing again later.
  STOP
}

enum AudioPlayerState {
  STOPPED,
  PLAYING,
  PAUSED,
  COMPLETED,
}

/// This represents a single AudioPlayer, that can play one audio at a time (per instance).
///
/// It features methods to play, loop, pause, stop, seek the audio, and some useful hooks for handlers and callbacks.
class AudioPlayer {
  static final MethodChannel _channel = const MethodChannel('xyz.luan/audioplayers')
    ..setMethodCallHandler(platformCallHandler);

  static final _uuid = new Uuid();

  /// This is a reference map with all the players created by the application.
  ///
  /// This is used to route messages to and from the channel (there is only one channel).
  static final players = new Map<String, AudioPlayer>();

  /// This enables more verbose logging, if desired.
  static bool logEnabled = false;

  AudioPlayerState _audioPlayerState = null;

  AudioPlayerState get state => _audioPlayerState;

  void set state(AudioPlayerState state) {
    if (audioPlayerStateChangeHandler != null) {
      audioPlayerStateChangeHandler(state);
    }
    _audioPlayerState = state;
  }

  /// This handler returns the duration of the file, when it's available (it might take a while because it's being downloaded or buffered).
  TimeChangeHandler durationHandler;

  /// This handler updates the current position of the audio. You can use it to make a progress bar, for instance.
  TimeChangeHandler positionHandler;

  AudioPlayerStateChangeHandler audioPlayerStateChangeHandler;

  /// This handler is called when the audio finishes playing; it's used in the loop method, for instance.
  ///
  /// It does not fire when you interrupt the audio with pause or stop.
  VoidCallback completionHandler;

  /// This is called when an unexpected error is thrown in the native code.
  ErrorHandler errorHandler;

  /// This is a unique ID generated for this instance of audioplayer.
  ///
  /// It's used to route messages via the single channel properly.
  String playerId;

  /// Creates a new instance and assigns it with a new random unique id.
  AudioPlayer() {
    playerId = _uuid.v4();
    players[playerId] = this;
  }

  Future<int> _invokeMethod(String method, [Map<String, dynamic> arguments = const {}]) {
    Map<String, dynamic> withPlayerId = Map.of(arguments);
    withPlayerId['playerId'] = playerId;
    return _channel.invokeMethod(method, withPlayerId).then((result) => (result as int));
  }

  /// Play audio. Url can be a remote url (isLocal = false) or a local file system path (isLocal = true).
<<<<<<< HEAD
  Future<int> play(
    String url, {
    bool isLocal: false,
    double volume: 1.0,
    Duration position: Duration.zero,
    bool respectSilence: false,
  }) async {
    int result = await _invokeMethod('play', {
      'url': url,
      'isLocal': isLocal,
      'volume': volume,
      'position': position.inMicroseconds / Duration.microsecondsPerSecond,
      'respectSilence': respectSilence,
    });
=======
  Future<int> play(String url,
      {bool isLocal: false, double volume: 1.0, Duration position}) async {
    final double positionInSeconds = position == null ? null : position.inSeconds.toDouble();
    int result = await _invokeMethod(
        'play', {'url': url, 'isLocal': isLocal, 'volume': volume, 'position': positionInSeconds});
>>>>>>> a7fef6c3

    if (result == 1) {
      state = AudioPlayerState.PLAYING;
    }

    return result;
  }

  /// Pause the currently playing audio (resumes from this point).
  Future<int> pause() async {
    int result = await _invokeMethod('pause');
    if (result == 1) {
      state = AudioPlayerState.PAUSED;
    }
    return result;
  }

  /// Stop the currently playing audio (resumes from the beginning).
  Future<int> stop() async {
    int result = await _invokeMethod('stop');
    if (result == 1) {
      state = AudioPlayerState.STOPPED;
    }
    return result;
  }

  /// Resumes the currently paused or stopped audio (like calling play but without changing the parameters).
  Future<int> resume() async {
    int result = await _invokeMethod('resume');
    if (result == 1) {
      state = AudioPlayerState.PLAYING;
    }
    return result;
  }

  /// Release the resources associated with this media player.
  ///
  /// It will be prepared again if needed.
  Future<int> release() async {
    int result = await _invokeMethod('release');
    if (result == 1) {
      state = AudioPlayerState.STOPPED;
    }
    return result;
  }

  /// Move the cursor to the desired position.
  Future<int> seek(Duration position) {
    double positionInSeconds = position.inMicroseconds / Duration.microsecondsPerSecond;
    return _invokeMethod('seek', {'position': positionInSeconds});
  }

  /// Sets the volume (ampliutde). 0.0 is mute and 1.0 is max, the rest is linear interpolation.
  Future<int> setVolume(double volume) {
    return _invokeMethod('setVolume', {'volume': volume});
  }

  /// This configures the behavior when the playback finishes or the stop command is issued.
  ///
  /// STOP mode is the simplest, nothing happens (just stops).
  /// RELEASE mode is the default, it releases all resources on Android (like calling release method). On iOS there is no such concept.
  /// LOOP will start playing again forever, without releasing.
  Future<int> setReleaseMode(ReleaseMode releaseMode) {
    return _invokeMethod('setReleaseMode', {'releaseMode': releaseMode.toString()});
  }

  /// Changes the url (source), without resuming playback (like play would do).
  ///
  /// This will keep the resource prepared (on Android) for when resume is called.
  Future<int> setUrl(String url, {bool isLocal: false}) {
    return _invokeMethod('setUrl', {'url': url, 'isLocal': isLocal});
  }

  static void _log(String param) {
    if (logEnabled) {
      print(param);
    }
  }

  static Future<void> platformCallHandler(MethodCall call) async {
    _log('_platformCallHandler call ${call.method} ${call.arguments}');
    String playerId = (call.arguments as Map)['playerId'];
    AudioPlayer player = players[playerId];
    dynamic value = (call.arguments as Map)['value'];
    switch (call.method) {
      case 'audio.onDuration':
        if (player.durationHandler != null) {
          player.durationHandler(new Duration(milliseconds: value));
        }
        break;
      case 'audio.onCurrentPosition':
        if (player.positionHandler != null) {
          player.positionHandler(new Duration(milliseconds: value));
        }
        break;
      case 'audio.onComplete':
        player.state = AudioPlayerState.COMPLETED;
        if (player.completionHandler != null) {
          player.completionHandler();
        }
        break;
      case 'audio.onError':
        player.state = AudioPlayerState.STOPPED;
        if (player.errorHandler != null) {
          player.errorHandler(value);
        }
        break;
      default:
        _log('Unknowm method ${call.method} ');
    }
  }
}<|MERGE_RESOLUTION|>--- conflicted
+++ resolved
@@ -99,7 +99,6 @@
   }
 
   /// Play audio. Url can be a remote url (isLocal = false) or a local file system path (isLocal = true).
-<<<<<<< HEAD
   Future<int> play(
     String url, {
     bool isLocal: false,
@@ -107,20 +106,14 @@
     Duration position: Duration.zero,
     bool respectSilence: false,
   }) async {
+    final double positionInSeconds = position == null ? null : position.inSeconds.toDouble();
     int result = await _invokeMethod('play', {
       'url': url,
       'isLocal': isLocal,
       'volume': volume,
-      'position': position.inMicroseconds / Duration.microsecondsPerSecond,
+      'position': positionInSeconds,
       'respectSilence': respectSilence,
     });
-=======
-  Future<int> play(String url,
-      {bool isLocal: false, double volume: 1.0, Duration position}) async {
-    final double positionInSeconds = position == null ? null : position.inSeconds.toDouble();
-    int result = await _invokeMethod(
-        'play', {'url': url, 'isLocal': isLocal, 'volume': volume, 'position': positionInSeconds});
->>>>>>> a7fef6c3
 
     if (result == 1) {
       state = AudioPlayerState.PLAYING;
